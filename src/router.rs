--- conflicted
+++ resolved
@@ -33,7 +33,7 @@
     NewGroupForm, NewUserRequest,
     UserResponse, CommonResponse<UserResponse>,
     GroupListResponse, GroupInfo,
-    ListResponse<WaitingListResponse>, 
+    ListResponse<WaitingListResponse>,
   ))
 )]
 struct ApiDoc;
@@ -50,12 +50,8 @@
       post(handlers::group::create_user_and_group),
     )
     .route("/join-group", post(handlers::group::join_group))
-<<<<<<< HEAD
+    .route("/gr/list/:user_id", get(handlers::group::get_list_groups_by_user_id))
     .route("/group/:group_id/waiting-list", get(handlers::group::get_waiting_list))
-    .route("/gr/list/:user_id", get(handlers::group::get_user_groups))
-=======
-    .route("/gr/list/:user_id", get(handlers::group::get_list_groups_by_user_id))
->>>>>>> 320ba603
     .route("/add-user", post(handlers::user::add_user)) //first: create a new user
     .route(
       "/create-group",
